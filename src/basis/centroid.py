--- conflicted
+++ resolved
@@ -97,7 +97,6 @@
 
     #----------------------------------------------------------------------
     #
-<<<<<<< HEAD
     # Return a new centroid object corresponding to the (j,i) complement to the
     #  current (i,j) object
     #  -- Note: this is likely more appropriate as an 'interface' routine,
@@ -123,9 +122,6 @@
     #----------------------------------------------------------------------
     #
     # Functions for setting basic pes information from centroid 
-=======
-    # Functions for setting basic pes information from centroid
->>>>>>> dabb4737
     #
     #----------------------------------------------------------------------
     def update_x(self, pos):
@@ -142,13 +138,8 @@
         self.pes_geom   = self.pes_data.geom
         self.poten      = self.pes_data.energies
         if 'deriv' in self.pes_data.data_keys:
-<<<<<<< HEAD
             self.deriv  = self.pes_data.grads[self.pstates[1]]
         
-=======
-            self.deriv  = self.pes_data.grads
-
->>>>>>> dabb4737
     #-----------------------------------------------------------------------
     #
     # Functions for retrieving basic pes information from centroid
@@ -187,15 +178,9 @@
            on the states in pstates.
         """
         if np.linalg.norm(self.pes_geom - self.x()) > glbl.fpzero:
-<<<<<<< HEAD
             print('WARNING: trajectory.derivative() called, ' +
                   'but pes_geom != trajectory.x(). ID=' + str(self.tid))
         return self.deriv
-=======
-            print('WARNING: centroid.derivative() called, ' +
-                  'but pes_geom != centroid.x(). ID=' + str(self.cid))
-        return self.deriv[self.pstates[1]]
->>>>>>> dabb4737
 
     #------------------------------------------------------------------------
     #
