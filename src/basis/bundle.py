--- conflicted
+++ resolved
@@ -147,16 +147,7 @@
             self.update_amplitudes_exact(dt, n_max, H=None, Ct=None)
         else:
             self.update_amplitudes_taylor(dt, n_max, H=None, Ct=None)
-<<<<<<< HEAD
-        return
-
-    #
-    # Solution of d/dt C = -i H C using the Taylor expansion of
-    # exp( -i H(t) dt)
-    #
-=======
-
->>>>>>> 88bee4ca
+
     def update_amplitudes_taylor(self, dt, n_max, H=None, Ct=None):
         """Solves d/dt C = -i H C using the Taylor expansion of
         exp(-i H(t) dt)
@@ -450,11 +441,7 @@
                         self.cent.append(None)
                 # now check to see if needed index has an existing trajectory
                 # if not, copy trajectory from one of the parents into the
-<<<<<<< HEAD
-                # required slots 
-=======
                 # required slots
->>>>>>> 88bee4ca
                 ij_ind = cent_ind(i,j)
                 if self.cent[ij_ind] is None:
                     self.cent[ij_ind] = trajectory.copy_traj(self.traj[i])
@@ -473,11 +460,7 @@
                     new_p = (wid_i * self.traj[i].p() + wid_j *
                              self.traj[j].p()) / (wid_i + wid_j)
                     self.cent[ij_ind].update_x(new_x)
-<<<<<<< HEAD
-                    self.cent[ij_ind].update_p(new_p)   
-=======
                     self.cent[ij_ind].update_p(new_p)
->>>>>>> 88bee4ca
 
         timings.stop('bundle.update_centroids')
         return
