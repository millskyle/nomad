"""
Form the Hamiltonian matrix in the basis of the FMS trajectories.

This will necessarily involve a set of additional matrices. For ab initio
propagation, this is never the rate determining step. For numerical
propagation, however, it is THE bottleneck. Thus, this function is
compiled in Cython in order to make use of openMP parallelization.

As a matter of course, this function also builds:
   - the S matrix
   - the time derivative of the S matrix (sdot)
   - the effective Hamiltonian (i.e. i * S^-1 [ S * H - Sdot])
     --> this is the matrix employed to solve for the time
         dependent amplitudes
"""
import numpy as np
import src.dynamics.timings as timings


def c_ind(i, j):
    """Returns the index in the cent array of the centroid between
    trajectories i and j."""
    if i == j:
        return -1
    else:
        a = max(i, j)
        b = min(i, j)
        return int(a*(a-1)/2 + b)


def ij_ind(index):
    """Gets the (i,j) index of an upper triangular matrix from the
    sequential matrix index 'index'."""
    i = 0
    while i*(i+1)/2 - 1 < index:
        i += 1
    return int(index-i*(i-1)/2), int(i-1)


def build_hamiltonian(intlib, traj_list, traj_alive, cent_list=None):
    """Builds the Hamiltonian matrix from a list of trajectories."""
    timings.start('build_hamiltonian')

    try:
        integrals = __import__('src.integrals.' + intlib, fromlist=['a'])
        sdot_int      = integrals.sdot_integral
        v_int         = integrals.v_integral
        ke_int        = integrals.ke_integral
        req_centroids = integrals.require_centroids
    except ImportError:
        raise ImportError('build_hamiltonian cannot import: '
                          'src.integrals.' + intlib)

    n_alive = len(traj_alive)
    n_elem  = int(n_alive * (n_alive + 1) / 2)
    c_zero  = complex(0., 0.)
    c_imag  = complex(0., 1.)

    T        = np.zeros((n_alive, n_alive), dtype=complex)
    V        = np.zeros((n_alive, n_alive), dtype=complex)
    H        = np.zeros((n_alive, n_alive), dtype=complex)
    S        = np.zeros((n_alive, n_alive), dtype=complex)
    S_orthog = np.zeros((n_alive, n_alive), dtype=complex)
    Sinv     = np.zeros((n_alive, n_alive), dtype=complex)
    Sdot     = np.zeros((n_alive, n_alive), dtype=complex)
    Heff     = np.zeros((n_alive, n_alive), dtype=complex)

    for ij in range(n_elem):
<<<<<<< HEAD
    
        i,j = ij_ind(ij)
        ii  = traj_alive[i]
        jj  = traj_alive[j]
=======
        i, j = ij_ind(ij)
        ii = traj_alive[i]
        jj = traj_alive[j]
>>>>>>> 88bee4ca

        # overlap matrix (excluding electronic component)
        S[i,j] = traj_list[ii].overlap(traj_list[jj])
        S[j,i] = S[i,j].conjugate()

        # overlap matrix (including electronic component)
        if traj_list[ii].state == traj_list[jj].state:
            S_orthog[i,j] = S[i,j]
            S_orthog[j,i] = S[j,i]

            # time derivative of the overlap matrix
            Sdot[i,j] = sdot_int(traj_list[ii], traj_list[jj], S_ij=S[i,j])
            Sdot[j,i] = sdot_int(traj_list[jj], traj_list[ii], S_ij=S[j,i])

            # kinetic energy matrix
            T[i,j] = ke_int(traj_list[ii], traj_list[jj], S_ij=S[i,j])
            T[j,i] = T[i,j].conjugate()
        else:
            S_orthog[i,j] = c_zero
            S_orthog[j,i] = c_zero

        # potential energy matrix
        if req_centroids:
<<<<<<< HEAD
            if i == j:
                V[i,j]  =  v_int(traj_list[ii], traj_list[jj],traj_list[ii],S_ij=S[i,j])
            else:
                V[i,j]  =  v_int(traj_list[ii], traj_list[jj],cent_list[c_ind(ii,jj)],S_ij=S[i,j])
=======
            V[i,j] = v_int(traj_list[ii], traj_list[jj],
                           cent_list[c_ind(ii,jj)],S_ij=S[i,j])
>>>>>>> 88bee4ca
        else:
            V[i,j] = v_int(traj_list[ii], traj_list[jj], S_ij=S[i,j])
        V[j,i] = V[i,j].conjugate()

        # Hamiltonian matrix in non-orthongonal basis
        H[i,j] = T[i,j] + V[i,j]
        H[j,i] = H[i,j].conjugate()

    # compute the S^-1, needed to compute Heff
    Sinv = np.linalg.pinv(S_orthog)
    Heff = np.dot( Sinv, H - c_imag * Sdot )

    timings.stop('build_hamiltonian')
    return T, V, S, Sdot, Heff<|MERGE_RESOLUTION|>--- conflicted
+++ resolved
@@ -66,16 +66,10 @@
     Heff     = np.zeros((n_alive, n_alive), dtype=complex)
 
     for ij in range(n_elem):
-<<<<<<< HEAD
-    
-        i,j = ij_ind(ij)
-        ii  = traj_alive[i]
-        jj  = traj_alive[j]
-=======
+
         i, j = ij_ind(ij)
         ii = traj_alive[i]
         jj = traj_alive[j]
->>>>>>> 88bee4ca
 
         # overlap matrix (excluding electronic component)
         S[i,j] = traj_list[ii].overlap(traj_list[jj])
@@ -99,15 +93,10 @@
 
         # potential energy matrix
         if req_centroids:
-<<<<<<< HEAD
             if i == j:
                 V[i,j]  =  v_int(traj_list[ii], traj_list[jj],traj_list[ii],S_ij=S[i,j])
             else:
                 V[i,j]  =  v_int(traj_list[ii], traj_list[jj],cent_list[c_ind(ii,jj)],S_ij=S[i,j])
-=======
-            V[i,j] = v_int(traj_list[ii], traj_list[jj],
-                           cent_list[c_ind(ii,jj)],S_ij=S[i,j])
->>>>>>> 88bee4ca
         else:
             V[i,j] = v_int(traj_list[ii], traj_list[jj], S_ij=S[i,j])
         V[j,i] = V[i,j].conjugate()
