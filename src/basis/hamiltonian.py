--- conflicted
+++ resolved
@@ -20,8 +20,6 @@
 import src.fmsio.glbl as glbl
 import src.utils.linalg as fms_linalg
 
-<<<<<<< HEAD
-=======
 def c_ind(i, j):
     """Returns the index in the cent array of the centroid between
     trajectories i and j."""
@@ -32,7 +30,6 @@
         b = min(i, j)
         return a*(a-1)//2 + b
 
->>>>>>> dc6d7814
 def ut_ind(index):
     """Gets the (i,j) index of an upper triangular matrix from the
     sequential matrix index 'index'"""
