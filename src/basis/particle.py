"""
The Particle object and its associated functions.
"""
import re
import copy
import numpy as np
import src.fmsio.glbl as glbl
import src.basis.gaussian as gaussian
import src.vcham.hampar as ham


particle_name  = ['H', 'D', 'T', 'He', 'Li', 'Be', 'B', 'C', 'N', 'O', 'F',
                  'Ne', 'Na', 'Mg', 'Al', 'Si', 'P', 'S', 'Cl', 'Ar']
particle_width = [4.5, 4.5, 4.5, 0.0, 0.0, 0.0, 0.0, 22.5, 19.5, 13.0, 8.5,
                  0.0, 0.0, 0.0, 0.0, 0.0, 0.0, 17.5, 0.0, 0.0]
particle_mass  = [1.0, 2.0, 3.0, 4.0, 7.0, 9.0, 11.0, 12.0, 14.0, 16.0, 19.0,
                  20.0, 23.0, 24.0, 27.0, 28.0, 31.0, 32.0, 35.45, 40.0]
particle_anum  = [1., 1., 1., 2., 3., 4., 5., 6., 7., 8., 9.,
                  10., 11., 12., 13., 14., 15., 16., 17., 18.]


def valid_particle(particle):
    """Returns True if the particle name appears in particle_name."""
    return particle.name in particle_name


def load_particle(particle):
    """Loads particle information based on particle name."""
    q = re.compile('q[0-9]', re.IGNORECASE)
    if particle.name in particle_name:
        index = particle_name.index(particle.name)
        particle.width = particle_width[index]
        particle.mass  = particle_mass[index] * glbl.mass2au
        particle.anum  = particle_anum[index]
        if particle.width < 1e-6:
            print('WARNING: particle ' + str(particle.name) +
                  ' in library, but width = 0')
    elif q.match(particle.name):
<<<<<<< HEAD
        #if glbl.fms['interface']=='vibronic':
        #    particle.mass = 1.0/float(ham.freqmap[particle.name])
        #else:
        #    particle.mass  = 1.
        particle.mass  = 1.
=======
        if glbl.fms['interface'] == 'vibronic':
            particle.mass = 1./float(ham.freqmap[particle.name])
        else:
            particle.mass = 1.
>>>>>>> 88bee4ca


def create_particle(pid, dim, name, width, mass):
    """Creates a new particle."""
    new_particle       = Particle(dim, pid)
    new_particle.name  = name
    new_particle.width = width
    new_particle.mass  = mass
    return new_particle


def copy_part(orig_part):
    """Copys a Particle object with new references."""
    new_part = Particle(orig_part.dim,orig_part.pid)
    new_part.width  = copy.copy(orig_part.width)
    new_part.mass   = copy.copy(orig_part.mass)
    new_part.anum   = copy.copy(orig_part.anum)
    new_part.charge = copy.copy(orig_part.charge)
    new_part.name   = copy.copy(orig_part.name)
    new_part.x      = copy.deepcopy(orig_part.x)
    new_part.p      = copy.deepcopy(orig_part.p)
    return new_part


class Particle:
    """Class constructor for the Particle object."""
    def __init__(self, dim, pid):
        # dimension of the particle (=3 for atom in cartesian coords)
        self.dim    = int(dim)
        # particle identifier (integer, specifying atom number)
        self.pid    = int(pid)
        # create a particle with zero position and momentum
        self.x      = np.zeros(self.dim)
        self.p      = np.zeros(self.dim)
        # width/uncertainty
        self.width  = 0.
        # mass of particle
        self.mass   = 0.
        # atomic number, if relevant
        self.anum   = 0
        # charge on the particle (i.e. Mulliken, etc.)
        self.charge = 0.
        # a string name for particle (i.e. atom number, mode number, etc.)
        self.name   = ''

    #-----------------------------------------------------------------------------
    #
    # Integral Routines
    #
    #-----------------------------------------------------------------------------
    def overlap(self, other):
        """Returns overlap of two particles."""
        S = complex(1.,0.)
        for i in range(self.dim):
            S = S * gaussian.overlap(self.x[i], self.p[i], self.width,
                                     other.x[i], other.p[i], other.width)
        return S

    def deldp(self, other):
        """Returns the del/dp matrix element between two particles."""
        return np.fromiter((gaussian.deldp(self.x[i], self.p[i], self.width,
                                           other.x[i], other.p[i], other.width)
                            for i in range(self.dim)), dtype=complex)

    def deldx(self, other):
        """Returns the del/dx matrix element between two particles."""
        return np.fromiter((gaussian.deldx(self.x[i], self.p[i], self.width,
                                           other.x[i], other.p[i], other.width)
                            for i in range(self.dim)), dtype=complex)

    def deld2x(self, other):
        """Returns the del^2/dx^2 matrix element between two particles."""
        #print('x1,p1,w1,x2,p2,w2=' + str(self.x[0]) + ' ' + str(self.p[0]) +
        #      ' ' + str(self.width) + ' ' + str(other.x[0]) + ' ' +
        #      str(other.p[0]) + ' ' + str(other.width) + ' ')
        d2xval = np.fromiter((gaussian.deld2x(self.x[i], self.p[i], self.width,
                                              other.x[i], other.p[i], other.width)
                              for i in range(self.dim)), dtype=complex)
        #print('d2xval = ' + str(d2xval))
        return sum(d2xval)

    #------------------------------------------------------------------------
    #
    # Routines to write/read info from text file
    #
    #------------------------------------------------------------------------
    def write_particle(self, chkpt):
        """Writes particle information to file stream chkpt."""
        chkpt.write('        {:2s}            particle name\n'.format(self.name))
        chkpt.write('{:10d}            particle ID\n'.format(self.pid))
        chkpt.write('{:10.1f}            atomic number\n'.format(self.anum))
        chkpt.write('{:10d}            dimension\n'.format(self.dim))
        chkpt.write('{:16.10e}      width\n'.format(self.width))
        chkpt.write('{:16.10e}      mass\n'.format(self.mass))
        chkpt.write('{:16.10e}      charge\n'.format(self.charge))

    def read_particle(self, chkpt):
        """Reads particle written to file by write_particle."""
        self.name       = str(chkpt.readline().split()[0])
        self.pid        = int(chkpt.readline().split()[0])
        self.anum       = float(chkpt.readline().split()[0])
        self.dim        = int(chkpt.readline().split()[0])
        self.width      = float(chkpt.readline().split()[0])
        self.mass       = float(chkpt.readline().split()[0])
        self.charge     = float(chkpt.readline().split()[0])<|MERGE_RESOLUTION|>--- conflicted
+++ resolved
@@ -36,19 +36,7 @@
             print('WARNING: particle ' + str(particle.name) +
                   ' in library, but width = 0')
     elif q.match(particle.name):
-<<<<<<< HEAD
-        #if glbl.fms['interface']=='vibronic':
-        #    particle.mass = 1.0/float(ham.freqmap[particle.name])
-        #else:
-        #    particle.mass  = 1.
         particle.mass  = 1.
-=======
-        if glbl.fms['interface'] == 'vibronic':
-            particle.mass = 1./float(ham.freqmap[particle.name])
-        else:
-            particle.mass = 1.
->>>>>>> 88bee4ca
-
 
 def create_particle(pid, dim, name, width, mass):
     """Creates a new particle."""
