--- conflicted
+++ resolved
@@ -28,18 +28,11 @@
 tfile_names = dict()
 bfile_names = dict()
 print_level = dict()
-<<<<<<< HEAD
-interface_dict = dict()
-
-
-def read_input_files():
-=======
 
 #
 #
 #
 def read_input_file():
->>>>>>> f36b9cd2
     """Reads the fms.input files.
 
     This file contains variables related to the running of the
@@ -387,8 +380,9 @@
                          ' propagation\n' +
                          ' ***********\n\n')
 
-<<<<<<< HEAD
     log_format['general']        = '   ** {:60s} **\n'
+    log_format['warning']     = ' ** WARNING\: {:100s} **\n'
+
     log_format['string']         = ' {:160s}\n'
     log_format['t_step']         = ' > time: {:14.4f} step:{:8.4f} [{:4d} trajectories]\n'
     log_format['coupled']        = '  -- in coupling regime -> timestep reduced to {:8.4f}\n'
@@ -405,27 +399,6 @@
     log_format['complete']       = ' ------- simulation completed --------\n'
     log_format['error']          = '\n{}\n ------- simulation terminated  --------\n'
     log_format['timings' ]       = '{}'
-=======
-    log_format['general']     = '   ** {:60s} **\n'
-    log_format['warning']     = ' ** WARNING\: {:100s} **\n'
-    log_format['string']      = ' {:160s}\n'
-    log_format['t_step']      = ' > time: {:14.4f} step:{:8.4f} [{:4d} trajectories]\n'
-    log_format['coupled']     = '  -- in coupling regime -> timestep reduced to {:8.4f}\n'
-    log_format['new_step']    = '   -- {:50s} / re-trying with new time step: {:8.4f}\n'
-    log_format['spawn_start'] = ('  -- spawning: trajectory {:4d}, ' +
-                                 'state {:2d} --> state {:2d}\n' +
-                                 'time'.rjust(14) + 'coup'.rjust(10) +
-                                 'overlap'.rjust(10) + '   spawn\n')
-    log_format['spawn_step']  = '{:14.4f}{:10.4f}{:10.4f}   {:40s}\n'
-    log_format['spawn_back']  = '      back propagating:  {:12.2f}\n'
-    log_format['spawn_bad_step']= '       --> could not spawn: {:40s}\n'
-    log_format['spawn_success'] = ' - spawn successful, new trajectory created at {:14.4f}\n'
-    log_format['spawn_failure'] = ' - spawn failed, cannot create new trajectory\n'
-    log_format['complete']      = ' ------- simulation completed --------\n'
-    #log_format['error']         = '\nError: {}\n ------- simulation terminated  --------\n'
-    log_format['error']         = '\n{}\n ------- simulation terminated  --------\n'
-    log_format['timings' ]      = '{}'
->>>>>>> f36b9cd2
 
     print_level['general']        = 5
     print_level['warning']        = 0
@@ -506,13 +479,9 @@
 
 def print_fms_logfile(otype, data):
     """Prints a string to the log file."""
-<<<<<<< HEAD
-    if glbl.mpi_rank != 0:
-=======
     global log_format, print_level
 
     if glbl.mpi['rank'] != 0:
->>>>>>> f36b9cd2
         return
 
     if otype not in log_format:
@@ -541,94 +510,6 @@
 # Read geometry.dat and hessian.dat files
 #
 #----------------------------------------------------------------------------
-<<<<<<< HEAD
-def read_geometry():
-    """Reads position and momenta from geometry.dat."""
-    state_data = []
-    amp_data   = []
-    geom_data  = []
-    mom_data   = []
-    width_data = []
-    label_data = []
-    mass_data  = []
-    mass_conv  = 1.
-
-    with open(home_path + '/geometry.dat', 'r') as gfile:
-        gm_file = gfile.readlines()
-
-    not_done = True
-    lcnt = -1
-    while not_done:
-        # comment line -- if keyword "amplitude" is present, set amplitude
-        lcnt += 1
-        line = [x.strip().lower() for x in gm_file[lcnt].split()]
-        if 'amplitude' in line:
-            ind = line.index('amplitude')
-            amp_data.append(complex(float(line[ind+1]), float(line[ind+2])))
-        else:
-            amp_data.append(1 + 0j)
-
-        # number of atoms/coordinates
-        lcnt += 1
-        nq = int(gm_file[lcnt])
-
-        # read in geometry
-        for i in range(nq):
-            lcnt += 1
-            geom_data.extend([float(gm_file[lcnt].split()[j])
-                      for j in range(1,len(gm_file[lcnt].split()))])
-            crd_dim = len(gm_file[lcnt].split()[1:])
-            label_data.extend([gm_file[lcnt].split()[0]
-                       for i in range(crd_dim)])
-            # if in cartesians, assume mass given in amu, convert to au
-            if crd_dim == 3:
-                mass_conv = 1 * glbl.mass2au
-
-        # read in momenta
-        for i in range(nq):
-            lcnt += 1
-            mom_data.extend([float(gm_file[lcnt].split()[j])
-                       for j in range(len(gm_file[lcnt].split()))])
-
-        # read in widths, if present
-        if (lcnt+1) < len(gm_file) and 'alpha' in gm_file[lcnt+1]:
-            for i in range(nq):
-                lcnt += 1
-                width_data.extend([float(gm_file[lcnt].split()[j])
-                               for j in range(1,len(gm_file[lcnt].split()))])
-        else:
-            for lbl in label_data:
-                if atom_lib.valid_atom(lbl):
-                    adata = atom_lib.atom_data(lbl)
-                    width_data.extend([float(adata[0])])
-                else:
-                    width_data.extend([0.])
-
-        # read in masses, if present
-        if (lcnt+1) < len(gm_file) and 'mass' in gm_file[lcnt+1]:
-            for i in range(nq):
-                lcnt += 1
-                mass_data.extend([float(gm_file[lcnt].split()[j]) * mass_conv
-                               for j in range(1,len(gm_file[lcnt].split()))])
-        else:
-            for lbl in label_data:
-                if atom_lib.valid_atom(lbl):
-                    adata = atom_lib.atom_data(lbl)
-                    mass_data.extend([float(adata[1]) * mass_conv])
-                else:
-                    mass_data.extend([1.])
-
-        # read in state, if present
-        if (lcnt+1) < len(gm_file) and 'state' in gm_file[lcnt+1]:
-            lcnt += 1
-            state_data.append(int(gm_file[lcnt].split()[1]))
-        else:
-            state_data.append(int(-1))
-
-        # check if we've reached the end of the file
-        if (lcnt+1) == len(gm_file):
-            not_done = False
-=======
 def read_geometry(geom_file):
     """Reads position and momenta from an xyz file"""
     geoms = []
@@ -636,7 +517,6 @@
 
     with open(geom_file, 'r') as gfile:
         gm_file = gfile.readlines()
->>>>>>> f36b9cd2
 
     # parse file for number of atoms/dof, dimension of coordinates
     # and number of geometries
@@ -681,13 +561,9 @@
 #----------------------------------------------------------------------------
 def cleanup(exception=None):
     """Cleans up the FMS log file."""
-<<<<<<< HEAD
-    if glbl.mpi_rank == 0:
-=======
     global home_path, scr_path
 
     if glbl.mpi['rank'] == 0:
->>>>>>> f36b9cd2
         # simulation ended
         if exception is None:
             print_fms_logfile('complete', [])
