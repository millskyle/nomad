--- conflicted
+++ resolved
@@ -215,15 +215,8 @@
     """Checks if we are in spawning regime."""
     for i in range(bundle.n_traj()):
         for st in range(bundle.nstates):
-<<<<<<< HEAD
             if st != bundle.traj[i].state:
-                if abs(bundle.traj[i].eff_coup(st)) > glbl.fms['spawn_coup_thresh']:
+                if abs(bundle.traj[i].eff_coup(st)) > glbl.spawning['spawn_coup_thresh']:
                     return True
-=======
-            if st == bundle.traj[i].state:
-                continue
-            if abs(bundle.traj[i].eff_coup(st)) > glbl.spawning['spawn_coup_thresh']:
-                return True
->>>>>>> f36b9cd2
 
     return False