"""
Routines for the continuous spawning algorithm.

Schematic:

  start, ti
    |
   \/        spawn_forward
parent(s,ti) -------------> parent(s,ts)
                                 |
             spawn_backward     \/
child(s',ti) <------------- child(s',ts)

1. The spawn routine is called with parent_i at time t0.
2. If parent_i is coupled to another.
"""
import sys
import numpy as np
import src.fmsio.glbl as glbl
import src.fmsio.fileio as fileio
import src.basis.trajectory as trajectory
import src.spawn.utilities as utils
import src.dynamics.step as step
import src.dynamics.surface as surface
integrals = __import__('src.integrals.'+glbl.fms['integrals'],fromlist=['a'])

coup_hist = []

def spawn(master, dt):
    """Propagates to the point of maximum coupling, spawns a new
    basis function, then propagates the function to the current time."""
    global coup_hist

    basis_grown   = False
    current_time  = master.time
    # list of added trajectories

    # we want to know the history of the coupling for each trajectory
    # in order to assess spawning criteria -- make sure coup_hist has a slot
    # for every trajectory
    if len(coup_hist) < master.n_traj():
        n_add = master.n_traj() - len(coup_hist)
        for i in range(n_add):
            coup_hist.append(np.zeros((master.nstates, 3)))

    #--------------- iterate over all trajectories in bundle ---------------------
    for i in range(master.n_traj()):

        # only live trajectories can spawn
        if not master.traj[i].alive:
            continue

        for st in range(master.nstates):
            # can only spawn to different electronic states
            if master.traj[i].state == st:
                continue

            # compute magnitude of coupling to state j
            coup = master.traj[i].eff_coup(st)
            coup_hist[i][st,:] = np.roll(coup_hist[i][st,:],1)
            coup_hist[i][st,0] = coup

            # if we satisfy spawning conditions, begin spawn process
            if spawn_trajectory(master, i, st, coup_hist[i][st,:],
                                current_time):
<<<<<<< HEAD
                parent = master.traj[i].copy()
                child  = parent.copy()
                child.amplitude = 0j
                child.state     = st
                child.parent    = parent.tid
                # the child and parent share an id before the child is added
                # to the bundle this helps the interface use electronic
                # structure information that is reasonable, but not sure it
                # matters for anything else
                child.tid       = parent.tid

                # propagate the parent forward in time until coupling maximized
                spawn_time, exit_time, success = spawn_forward(parent,
                                                               child,
                                                               current_time,
                                                               dt)
=======

                # we're going to messing with this trajectory -- mess with a copy
                parent = trajectory.copy_traj(master.traj[i])

                # propagate the parent forward in time until coupling maximized
                success, child, parent_spawn, spawn_time, exit_time = spawn_forward(parent, 
                                                                                    st,
                                                                                    current_time,
                                                                                    dt)

                # set the spawn attempt in master, even if spawn failed (avoid repeated fails)
>>>>>>> 6bec6f09
                master.traj[i].last_spawn[st] = spawn_time
                master.traj[i].exit_time[st]  = exit_time

                if success:
                    # at this point, child is at the spawn point. Propagate
                    # backwards in time until we reach the current time
                    child_spawn    = trajectory.copy_traj(child)
                    # need electronic structure at current geometry -- on correct state
                    surface.update_pes_traj(child) 
                    spawn_backward(child, spawn_time, current_time, -dt)
                    bundle_overlap = utils.overlap_with_bundle(child, master)
                    if not bundle_overlap:
                        basis_grown = True
                        master.add_trajectory(child)
                        child_spawn.label = master.traj[-1].label # a little hacky...
                        utils.write_spawn_log(current_time, spawn_time, exit_time,
                                                  parent_spawn, child_spawn)
                    else:
                        fileio.print_fms_logfile('spawn_bad_step',
                                                 ['overlap with bundle too large'])

    # let caller known if the basis has been changed
    return basis_grown


def spawn_forward(parent, child_state, initial_time, dt):
    """Propagates the parent forward (into the future) until the coupling
    decreases."""
    parent_state    = parent.state
    current_time    = initial_time
    spawn_time      = initial_time
    exit_time       = initial_time
    child_created   = False
    parent_at_spawn = None
    child_at_spawn  = None

    coup = np.zeros(3)
    fileio.print_fms_logfile('spawn_start',
                             [parent.label, parent_state, child_state])

    while True:
<<<<<<< HEAD
        coup = np.roll(coup,1)
        coup[0] = abs(parent.eff_coup(child_state))
        child_attempt       = parent.copy()
=======
        coup                = np.roll(coup,1)
        coup[0]             = abs(parent.eff_coup(child_state))
        child_attempt       = trajectory.copy_traj(parent)
>>>>>>> 6bec6f09
        child_attempt.state = child_state
        adjust_success      = utils.adjust_child(parent, child_attempt,
                                        parent.derivative(parent_state, child_state))
        sij = abs(integrals.traj_overlap(parent, child_attempt, nuc_only=True))

        # if the coupling has already peaked, either we exit with a successful
        # spawn from previous step, or we exit with a fail
        if np.all(coup[0] < coup[1:]):
            sp_str = 'no [decreasing coupling]'
            fileio.print_fms_logfile('spawn_step',
                                     [current_time, coup[0], sij, sp_str])
 
            if child_created:
                fileio.print_fms_logfile('spawn_success', [spawn_time])
                child_at_spawn.exit_time[parent_state] = current_time
            else:
                fileio.print_fms_logfile('spawn_failure', [current_time])

            # exit, we're done trying to spawn
            exit_time = current_time
            break

        # coupling still increasing
        else:
            # try to set up the child
            if not adjust_success:
                sp_str = 'no [momentum adjust fail]'
            elif sij < glbl.fms['spawn_olap_thresh']:
                sp_str = 'no [overlap too small]'
            elif not np.all(coup[0] > coup[1:]):
                sp_str = 'no [decreasing coupling]'
            else:
<<<<<<< HEAD
                child = child_attempt.copy()
                child_created                  = True
                spawn_time                     = current_time
                parent.last_spawn[child_state] = spawn_time
                child.last_spawn[parent_state] = spawn_time
                sp_str                         = 'yes'

=======
                spawn_time                              = current_time
                child_created                           = True
                parent_at_spawn                         = trajectory.copy_traj(parent)
                child_at_spawn                          = trajectory.copy_traj(child_attempt)
                child_at_spawn.last_spawn[parent_state] = spawn_time
                child_at_spawn.amplitude                = 0j
                child_at_spawn.parent                   = parent.label
                child_at_spawn.label                    = parent.label
                sp_str                                  = 'yes'
 
>>>>>>> 6bec6f09
            fileio.print_fms_logfile('spawn_step',
                                     [current_time, coup[0], sij, sp_str])

            step.fms_step_trajectory(parent, current_time, dt)
            current_time = current_time + dt

    return child_created, child_at_spawn, parent_at_spawn, spawn_time, exit_time

#
def spawn_backward(child, current_time, end_time, dt):
    """Propagates the child backwards in time until the current time
    is reached."""
    nstep = int(round( np.abs((current_time-end_time) / dt) ))

    back_time = current_time
    for i in range(nstep):
        step.fms_step_trajectory(child, back_time, dt)
        back_time = back_time + dt
        fileio.print_fms_logfile('spawn_back', [back_time])


def spawn_trajectory(bundle, traj_index, spawn_state, coup_h, current_time):
    """Checks if we satisfy all spawning criteria."""

    traj = bundle.traj[traj_index]

    # Return False if:
    # if insufficient population on trajectory to spawn
    if abs(traj.amplitude) < glbl.fms['spawn_pop_thresh']:
        return False

    # we have already spawned to this state
    if current_time <= traj.exit_time[spawn_state]:
        return False

    # there is insufficient coupling
    if abs(traj.eff_coup(spawn_state)) < glbl.fms['spawn_coup_thresh']:
        return False

    # if coupling is decreasing
    if abs(coup_h[0]) < abs(coup_h[1]):
        return False

    # if we already have sufficient overlap with a function on the
    # spawn_state
    if utils.max_nuc_overlap(bundle, traj_index, 
                             overlap_state=spawn_state) > glbl.fms['sij_thresh']:
        return False   
 
    return True

def in_coupled_regime(bundle):
    """Checks if we are in spawning regime."""
    for i in range(bundle.n_traj()):
        for st in range(bundle.nstates):
            if st == bundle.traj[i].state:
                continue
            if abs(bundle.traj[i].eff_coup(st)) > glbl.fms['spawn_coup_thresh']:
                return True

    return False
             
<|MERGE_RESOLUTION|>--- conflicted
+++ resolved
@@ -24,7 +24,9 @@
 import src.dynamics.surface as surface
 integrals = __import__('src.integrals.'+glbl.fms['integrals'],fromlist=['a'])
 
+
 coup_hist = []
+
 
 def spawn(master, dt):
     """Propagates to the point of maximum coupling, spawns a new
@@ -63,45 +65,23 @@
             # if we satisfy spawning conditions, begin spawn process
             if spawn_trajectory(master, i, st, coup_hist[i][st,:],
                                 current_time):
-<<<<<<< HEAD
+                # we're going to messing with this trajectory -- mess with a copy
                 parent = master.traj[i].copy()
-                child  = parent.copy()
-                child.amplitude = 0j
-                child.state     = st
-                child.parent    = parent.tid
-                # the child and parent share an id before the child is added
-                # to the bundle this helps the interface use electronic
-                # structure information that is reasonable, but not sure it
-                # matters for anything else
-                child.tid       = parent.tid
 
                 # propagate the parent forward in time until coupling maximized
-                spawn_time, exit_time, success = spawn_forward(parent,
-                                                               child,
-                                                               current_time,
-                                                               dt)
-=======
-
-                # we're going to messing with this trajectory -- mess with a copy
-                parent = trajectory.copy_traj(master.traj[i])
-
-                # propagate the parent forward in time until coupling maximized
-                success, child, parent_spawn, spawn_time, exit_time = spawn_forward(parent, 
-                                                                                    st,
-                                                                                    current_time,
-                                                                                    dt)
+                [success, child, parent_spawn, spawn_time,
+                 exit_time] = spawn_forward(parent, st, current_time, dt)
 
                 # set the spawn attempt in master, even if spawn failed (avoid repeated fails)
->>>>>>> 6bec6f09
                 master.traj[i].last_spawn[st] = spawn_time
                 master.traj[i].exit_time[st]  = exit_time
 
                 if success:
                     # at this point, child is at the spawn point. Propagate
                     # backwards in time until we reach the current time
-                    child_spawn    = trajectory.copy_traj(child)
+                    child_spawn = child.copy()
                     # need electronic structure at current geometry -- on correct state
-                    surface.update_pes_traj(child) 
+                    surface.update_pes_traj(child)
                     spawn_backward(child, spawn_time, current_time, -dt)
                     bundle_overlap = utils.overlap_with_bundle(child, master)
                     if not bundle_overlap:
@@ -134,18 +114,13 @@
                              [parent.label, parent_state, child_state])
 
     while True:
-<<<<<<< HEAD
-        coup = np.roll(coup,1)
-        coup[0] = abs(parent.eff_coup(child_state))
-        child_attempt       = parent.copy()
-=======
         coup                = np.roll(coup,1)
         coup[0]             = abs(parent.eff_coup(child_state))
-        child_attempt       = trajectory.copy_traj(parent)
->>>>>>> 6bec6f09
+        child_attempt       = parent.copy()
         child_attempt.state = child_state
         adjust_success      = utils.adjust_child(parent, child_attempt,
-                                        parent.derivative(parent_state, child_state))
+                                                 parent.derivative(parent_state,
+                                                                   child_state))
         sij = abs(integrals.traj_overlap(parent, child_attempt, nuc_only=True))
 
         # if the coupling has already peaked, either we exit with a successful
@@ -154,7 +129,7 @@
             sp_str = 'no [decreasing coupling]'
             fileio.print_fms_logfile('spawn_step',
                                      [current_time, coup[0], sij, sp_str])
- 
+
             if child_created:
                 fileio.print_fms_logfile('spawn_success', [spawn_time])
                 child_at_spawn.exit_time[parent_state] = current_time
@@ -175,26 +150,16 @@
             elif not np.all(coup[0] > coup[1:]):
                 sp_str = 'no [decreasing coupling]'
             else:
-<<<<<<< HEAD
-                child = child_attempt.copy()
-                child_created                  = True
-                spawn_time                     = current_time
-                parent.last_spawn[child_state] = spawn_time
-                child.last_spawn[parent_state] = spawn_time
-                sp_str                         = 'yes'
-
-=======
                 spawn_time                              = current_time
                 child_created                           = True
-                parent_at_spawn                         = trajectory.copy_traj(parent)
-                child_at_spawn                          = trajectory.copy_traj(child_attempt)
+                parent_at_spawn                         = parent.copy()
+                child_at_spawn                          = child_attempt.copy()
                 child_at_spawn.last_spawn[parent_state] = spawn_time
                 child_at_spawn.amplitude                = 0j
                 child_at_spawn.parent                   = parent.label
                 child_at_spawn.label                    = parent.label
                 sp_str                                  = 'yes'
- 
->>>>>>> 6bec6f09
+
             fileio.print_fms_logfile('spawn_step',
                                      [current_time, coup[0], sij, sp_str])
 
@@ -203,7 +168,7 @@
 
     return child_created, child_at_spawn, parent_at_spawn, spawn_time, exit_time
 
-#
+
 def spawn_backward(child, current_time, end_time, dt):
     """Propagates the child backwards in time until the current time
     is reached."""
@@ -240,11 +205,12 @@
 
     # if we already have sufficient overlap with a function on the
     # spawn_state
-    if utils.max_nuc_overlap(bundle, traj_index, 
+    if utils.max_nuc_overlap(bundle, traj_index,
                              overlap_state=spawn_state) > glbl.fms['sij_thresh']:
-        return False   
- 
+        return False
+
     return True
+
 
 def in_coupled_regime(bundle):
     """Checks if we are in spawning regime."""
@@ -255,5 +221,4 @@
             if abs(bundle.traj[i].eff_coup(st)) > glbl.fms['spawn_coup_thresh']:
                 return True
 
-    return False
-             
+    return False