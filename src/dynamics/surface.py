"""
Routines for handling the potential energy surface.

All calls to update the pes are localized here.  This facilitates parallel
execution of potential evaluations which is essential for ab initio PES.
"""
from functools import partial
import numpy as np
import src.fmsio.glbl as glbl
import src.basis.trajectory as trajectory
import src.basis.centroid as centroid


pes        = None
pes_cache  = dict()


def init_surface(pes_interface):
    """Initializes the potential energy surface."""
    global pes
    # create interface to appropriate surface
    try:
        pes = __import__('src.interfaces.' + pes_interface, fromlist=['NA'])
    except ImportError:
        print('INTERFACE FAIL: ' + pes_interface)


def update_pes(master, update_centroids=None):
    """Updates the potential energy surface."""
    global pes, pes_cache
    success = True

<<<<<<< HEAD
    # this conditional checks to see if we actually need centroids,
    # even if propagator requests them
=======
>>>>>>> 513b7f93
    if update_centroids is None or not master.integrals.require_centroids:
        update_centroids = master.integrals.require_centroids

    if glbl.mpi['parallel']:
        # update electronic structure
        exec_list = []
        n_total = 0 # this ensures traj.0 is on proc 0, etc.
        for i in range(master.n_traj()):
            if master.traj[i].active and not cached(master.traj[i].label,
                                                    master.traj[i].x()):
                n_total += 1
                if n_total % glbl.mpi['nproc'] == glbl.mpi['rank']:
                    exec_list.append(master.traj[i])

        if update_centroids:
            # update the geometries
            master.update_centroids()
            # now update electronic structure in a controled way to allow for
            # parallelization
            for i in range(master.n_traj()):
                for j in range(i):
                    if master.centroid_required(master.traj[i],master.traj[j]) and not \
                                           cached(master.cent[i][j].label,
                                                  master.cent[i][j].x()):
                        n_total += 1
                        if n_total % glbl.mpi['nproc'] == glbl.mpi['rank']:
                            exec_list.append(master.cent[i][j])

        local_results = []
        for i in range(len(exec_list)):
            if type(exec_list[i]) is trajectory.Trajectory:
                pes_calc = pes.evaluate_trajectory(exec_list[i], master.time)
            elif type(exec_list[i]) is centroid.Centroid:
                pes_calc = pes.evaluate_centroid(exec_list[i], master.time)
            else:
                raise TypeError('type='+str(type(exec_list[i]))+
                                'not recognized')
            local_results.append(pes_calc)

        global_results = glbl.mpi['comm'].allgather(local_results)

        # update the cache
        for i in range(glbl.mpi['nproc']):
            for j in range(len(global_results[i])):
                pes_cache[global_results[i][j].tag] = global_results[i][j]

        # update the bundle:
        # live trajectories
        for i in range(master.n_traj()):
            if master.traj[i].alive:
                master.traj[i].update_pes_info(pes_cache[master.traj[i].label])

        # and centroids
        if update_centroids:
            for i in range(master.n_traj()):
                for j in range(i):
                    if master.cent[i][j].label in pes_cache:
                        master.cent[i][j].update_pes_info(pes_cache[master.cent[i][j].label])
                        master.cent[j][i] = master.cent[i][j]

    # if parallel overhead not worth the time and effort (eg. pes known in closed form),
    # simply run over trajectories in serial (in theory, this too could be cythonized,
    # but unlikely to ever be bottleneck)
    else:
        # iterate over trajectories..
        for i in range(master.n_traj()):
            if master.traj[i].active:
                master.traj[i].update_pes_info(pes.evaluate_trajectory(
                                               master.traj[i], master.time))

        # ...and centroids if need be
        if update_centroids:
            # update the geometries
            master.update_centroids()
            for i in range(master.n_traj()):
                for j in range(i):
                # if centroid not initialized, skip it
                    if master.cent[i][j] is not None:
                        master.cent[i][j].update_pes_info(
                                          pes.evaluate_centroid(
                                          master.cent[i][j], master.time))
                        master.cent[j][i] = master.cent[i][j]

    return success


def update_pes_traj(traj):
    """Updates a single trajectory

    Used during spawning.
    """
    global pes

    results = None

    if glbl.mpi['rank'] == 0:
        results = pes.evaluate_trajectory(traj)

    if glbl.mpi['parallel']:
        results = glbl.mpi['comm'].bcast(results, root=0)
        glbl.mpi['comm'].barrier()

    traj.update_pes_info(results)


def cached(label, geom):
    """Returns True if the surface in the cache corresponds to the current
    trajectory (don't recompute the surface)."""
    global pes_cache

    if label not in pes_cache:
        return False

    dg = np.linalg.norm(geom - pes_cache[label].geom)
    if dg <= glbl.fpzero:
        return True

    return False<|MERGE_RESOLUTION|>--- conflicted
+++ resolved
@@ -30,11 +30,8 @@
     global pes, pes_cache
     success = True
 
-<<<<<<< HEAD
     # this conditional checks to see if we actually need centroids,
     # even if propagator requests them
-=======
->>>>>>> 513b7f93
     if update_centroids is None or not master.integrals.require_centroids:
         update_centroids = master.integrals.require_centroids
 
