--- conflicted
+++ resolved
@@ -40,10 +40,9 @@
         self.adiabat_pot   = np.zeros(n_states)
         self.adiabat_deriv = np.zeros((t_dim, n_states))
 
-<<<<<<< HEAD
     def copy(self):
         """Creates a copy of a Surface object."""
-        new_info = Surface(self.n_states, self.t_dim, self.crd_dim)
+        new_info = Surface(self.tag, self.n_states, self.t_dim, self.crd_dim)
 
         new_info.data_keys     = copy.copy(self.data_keys)
         new_info.geom          = copy.deepcopy(self.geom)
@@ -59,36 +58,6 @@
         new_info.adiabat_pot   = copy.deepcopy(self.adiabat_pot)
         new_info.adiabat_deriv = copy.deepcopy(self.adiabat_deriv)
         return new_info
-=======
-
-def copy_surface(orig_info):
-    """Creates a copy of a Surface object."""
-    if orig_info is None:
-        return None
-    elif not isinstance(orig_info, Surface):
-        raise TypeError('copy_surface can only be used to copy objects of '
-                        '\'Surface\' type')
-
-    new_info = Surface(orig_info.tag,
-                       orig_info.n_states,
-                       orig_info.t_dim,
-                       orig_info.crd_dim)
-
-    new_info.data_keys     = copy.copy(orig_info.data_keys)
-    new_info.geom          = copy.deepcopy(orig_info.geom)
-    new_info.potential     = copy.deepcopy(orig_info.potential)
-    new_info.deriv         = copy.deepcopy(orig_info.deriv)
-
-    new_info.scalar_coup   = copy.deepcopy(orig_info.scalar_coup)
-    new_info.adt_mat       = copy.deepcopy(orig_info.adt_mat)
-    new_info.dat_mat       = copy.deepcopy(orig_info.dat_mat)
-    new_info.ddat_mat      = copy.deepcopy(orig_info.ddat_mat)
-    new_info.diabat_pot    = copy.deepcopy(orig_info.diabat_pot)
-    new_info.diabat_deriv  = copy.deepcopy(orig_info.diabat_deriv)
-    new_info.adiabat_pot   = copy.deepcopy(orig_info.adiabat_pot)
-    new_info.adiabat_deriv = copy.deepcopy(orig_info.adiabat_deriv)
-    return new_info
->>>>>>> 6bec6f09
 
 
 class VibHam:
@@ -252,9 +221,12 @@
         fileio.print_fms_logfile('string', [string])
 
 
-def evaluate_trajectory(label, geom, stateindx):
+def evaluate_trajectory(traj):
     """Evaluates the trajectory."""
     global data_cache
+
+    label = traj.label
+    geom  = traj.x()
 
     # Calculation of the diabatic potential matrix
     diabpot = calc_diabpot(geom)
@@ -304,12 +276,12 @@
     data_cache[label] = t_data
     return t_data
 
-def evaluate_centroid(label, geom, stateindices):
+def evaluate_centroid(traj):
     """Evaluates the centroid.
 
     At the moment, this function is just evaluate_trajectory.
     """
-    return evaluate_trajectory(label, geom, stateindices[0])
+    return evaluate_trajectory(traj)
 
 
 #----------------------------------------------------------------------
