--- conflicted
+++ resolved
@@ -239,11 +239,7 @@
     diabpot = calc_diabpot(geom)
 
     # Calculation of the adiabatic potential vector and ADT matrix
-<<<<<<< HEAD
-    calc_adt(label)
-=======
-    adiabpot, adtmat = calc_adt(tid, diabpot)
->>>>>>> 921200c7
+    adiabpot, adtmat = calc_adt(label, diabpot)
 
     # Calculation of the nuclear derivatives of the diabatic potential
     diabderiv1 = calc_diabderiv1(geom)
@@ -262,38 +258,14 @@
     # Note that in order to calculate the SCTs, we get the gradients of the
     # diagonal Born-Oppenheimer corrections (DBOCs). Consequently, we
     # save these as a matter of course.
-<<<<<<< HEAD
-    calc_scts()
-
-#    print("adt="+str(adtmat))
-#    print("dat="+str(np.linalg.inv(adtmat)))
-#    de    = diabpot[1,1]-diabpot[0,0]
-#    v12   = diabpot[0,1]
-#    argt  = 2.*v12/de
-#    theta = 0.5*np.arctan(argt)
-#    print("dat2="+str([[np.cos(theta),np.sin(theta)],[-np.sin(theta),np.cos(theta)]]))
-#    dderiv = np.array([(diabderiv1[q,0,1]/de - v12*(diabderiv1[q,1,1]- diabderiv1[q,0,0])/de**2)/(1+argt**2) for q in range(len(qcoo))])
-#    ddat2  = np.array([[[-np.sin(theta)*dderiv[i],np.cos(theta)*dderiv[i]],[-np.cos(theta)*dderiv[i],-np.sin(theta)*dderiv[i]]] for i in range(len(qcoo))])
-#    print("ddat2="+str(ddat2)) 
-
-    t_data = Surface(label,nsta,ncoo,1)
-    t_data.geom          = qcoo
-    t_data.potential     = adiabpot
-    for i in range(nsta):
-        t_data.deriv[:,i,i] = adiabderiv1[:,i]
-        for j in range(i):
-            t_data.deriv[:,i,j] = nactmat[:,i,j]
-            t_data.deriv[:,j,i] = nactmat[:,j,i]
-=======
     sctmat, dbocderiv1 = calc_scts(adiabpot, adtmat, diabderiv1,
                                    nactmat, adiabderiv1, diablap)
 
-    t_data = Surface(nsta, ham.nmode_active, 1)
+    t_data = Surface(label, nsta, ham.nmode_active, 1)
     t_data.geom      = geom
     t_data.potential = adiabpot
     t_data.deriv = [np.diag(adiabderiv1[m]) for m in
                     range(ham.nmode_total)] + nactmat
->>>>>>> 921200c7
 
     t_data.scalar_coup   = 0.5*sctmat #account for the 1/2 prefactor in the EOMs
     t_data.adt_mat       = adtmat
@@ -308,32 +280,16 @@
                             'diabat_pot','diabat_deriv',
                             'adiabat_pot','adiabat_deriv']
 
-<<<<<<< HEAD
-    data_cache[label] = t_data    
+    data_cache[label] = t_data
     return t_data
 
 def evaluate_centroid(label, geom, stateindices):
-=======
-    data_cache[tid] = t_data
-    return t_data
-
-
-def evaluate_centroid(tid, geom, stateindices):
->>>>>>> 921200c7
     """Evaluates the centroid.
 
     At the moment, this function is just evaluate_trajectory.
     """
-    return evaluate_trajectory(tid, geom, stateindices[0])
-
-<<<<<<< HEAD
-    # Calculation of the adiabatic potential vector and ADT matrix
-    calc_adt(label)
-
-    # Calculation of the nuclear derivatives of the diabatic potential
-    calc_diabderiv1(qcoo)
-=======
->>>>>>> 921200c7
+    return evaluate_trajectory(label, geom, stateindices[0])
+
 
 #----------------------------------------------------------------------
 #
@@ -365,30 +321,6 @@
 def get_kwds(infile):
     """Reads a file and returns keywords.
 
-<<<<<<< HEAD
-    t_data = Surface(label,nsta,ncoo,1)
-    t_data.geom          = qcoo
-    t_data.potential     = adiabpot
-    for i in range(nsta):
-        t_data.deriv[:,i,i] = adiabderiv1[:,i]
-        for j in range(i):
-            t_data.deriv[:,i,j] = nactmat[:,i,j]
-            t_data.deriv[:,j,i] = nactmat[:,j,i]
-
-    t_data.scalar_coup  = 0.5*sctmat #account for the 1/2 prefactor in the EOMs
-    t_data.adt_mat      = adtmat
-    t_data.dat_mat      = np.linalg.inv(adtmat)
-    t_data.diabat_pot   = diabpot
-    t_data.diabat_deriv = diabderiv1
-    t_data.adiabat_pot   = adiabpot
-    t_data.adiabat_deriv = adiabderiv1
-    t_data.data_keys     = ['geom','poten','deriv',
-                           'scalar_coup','adt_mat','dat_mat',
-                           'diabat_pot','diabat_deriv',
-                           'adiabat_pot','adiabat_deriv']
-    data_cache[label] = t_data
-    return t_data
-=======
     By default, everything is converted to lowercase.
     """
     delim = ['=', ',', '(', ')', '[', ']', '{', '}', '|', '*', '/', '^']
@@ -426,7 +358,6 @@
         else:
             raise ValueError('Aritmetic operator must be \'*\' or \'/\'')
     return coeff
->>>>>>> 921200c7
 
 
 def calc_diabpot(q):
@@ -451,30 +382,14 @@
     return diabpot
 
 
-<<<<<<< HEAD
-def calc_adt(label):
-=======
-def calc_adt(tid, diabpot):
->>>>>>> 921200c7
+def calc_adt(label, diabpot):
     """Diagonalises the diabatic potential matrix to yield the adiabatic
     potentials and the adiabatic-to-diabatic transformation matrix."""
     adiabpot, adtmat = sp_linalg.eigh(diabpot)
 
-<<<<<<< HEAD
-    adiabpot, adtmat = np.linalg.eigh(diabpot)
-    
-    # ensure phase continuity from geometry to another
     if label in data_cache:
-        for i in range(nsta):
-            adtmat[:,i] *= np.sign(np.dot(adtmat[:,i],
-                                          data_cache[label].adt_mat[:,i]))
-    # else, set  phase convention that largest element in adt column vector is 
-    # positive
-=======
-    if tid in data_cache:
         # Ensure phase continuity from geometry to another
-        adtmat *= np.sign(np.dot(adtmat.T, data_cache[tid].adt_mat).diagonal())
->>>>>>> 921200c7
+        adtmat *= np.sign(np.dot(adtmat.T, data_cache[label].adt_mat).diagonal())
     else:
         # Set phase convention that the greatest abs element in adt column
         # vector is positive
