"""
Routines for running a Columbus computation.
"""
import sys
import os
import shutil
import pathlib
import subprocess
import numpy as np
import src.fmsio.glbl as glbl
import src.fmsio.fileio as fileio
import src.basis.atom_lib as atom_lib

# KE operator coefficients a_i:
# T = sum_i a_i p_i^2,
# where p_i is the momentum operator
kecoeff = None

# set to true if we want to compute electronic structure properties
comp_properties = True
# path to columbus input files
input_path = ''
# path to location of 'work'/'restart' directories
work_path = ''
# path to the location of restart files (i.e. mocoef files and civfl)
restart_path = ''
# atom labels
a_sym        = []
# atomic number
a_num        = []
# atomic masses (amu)
a_mass       = []
# by default, since this is the columbus module, assume atoms are
# 3-dimensional (i.e. Cartesian)
p_dim        = 3
# number of atoms
n_atoms      = 0
# total number of cartesian coordinates
n_cart       = 0
# number of drts (should usually be "1" for C1)
n_drt        = 1
# number of orbitals
n_orbs       = 0
# number of states in sate-averaged MCSCF
n_mcstates   = 0
# number of CI roots
n_cistates   = 0
# maximum angular momentum in basis set
max_l        = 1
# excitation level in CI
mrci_lvl     = 0
# amount of memory per process, in MB
mem_str      = ''

class Surface:
    """Object containing potential energy surface data."""
    def __init__(self, n_states, t_dim, crd_dim):
        # necessary for array allocation
        self.n_states = n_states
        self.t_dim    = t_dim
        self.crd_dim  = crd_dim

        # these are the standard quantities ALL interface_data objects return
        self.data_keys = []
        self.geom      = np.zeros(t_dim)
        self.energies  = np.zeros(n_states)
        self.grads     = np.zeros((n_states, t_dim))

        # these are interface-specific quantities


def copy_data(orig_info):
<<<<<<< HEAD

    if orig_info is None:
        return None

    new_info = surface_data(orig_info.n_states,
=======
    """Creates a copy of a Surface object."""
    new_info = Surface(orig_info.n_states,
>>>>>>> dc6d7814
                            orig_info.t_dim,
                            orig_info.crd_dim)

    new_info.data_keys = copy.copy(orig_info.data_keys)
    new_info.geom      = copy.deepcopy(orig_info.geom)
    new_info.energies  = copy.deepcopy(orig_info.energies)
    new_info.grads     = copy.deepcopy(orig_info.grads)

    return new_info


#----------------------------------------------------------------
#
# Functions called from interface object
#
#----------------------------------------------------------------
def init_interface():
    """Initializes the Columbus calculation from the Columbus input."""
    global columbus_path, input_path, work_path, restart_path
    global a_sym, a_num, a_mass, n_atoms, n_cart
    global n_orbs, n_mcstates, n_cistates, max_l, mrci_lvl, mem_str

    global kecoeff

    # KE operator coefficients: Unscaled Cartesian coordinates,
    # a_i = 1/2m_i
    (natm, crd_dim, amp_data, label_data, geom_data, 
          mom_data, width_data, mass_data) = fileio.read_geometry()

    # set atomic symbol, number, mass, 
    a_sym   = [label_data[i].split()[0] for i in range(0,natm*crd_dim,crd_dim)]
    a_mass  = [mass_data[i]  for i in range(0,natm*crd_dim,crd_dim)]
    for i in range(len(a_sym)):
        if atom_lib.valid_atom(a_sym[i]):
            a_num.append(atom_data(a_sym[i])[2])
        else:
            raise ValueError('Atom: '+str(atom_sym)+' not found in library'))

    # set coefficient for kinetic energy determination            
    kecoeff = 0.5/mass_data[0:natm*crd_dim]

    # confirm that we can see the COLUMBUS installation (pull the value
    # COLUMBUS environment variable)
    columbus_path = os.environ['COLUMBUS']
    if not os.path.isfile(columbus_path + '/ciudg.x'):
        raise FileNotFoundError('Cannot find COLUMBUS executables in: ' +
                                columbus_path)
    # ensure COLUMBUS input files are present locally
    if not os.path.exists('input'):
        raise FileNotFoundError('Cannot find COLUMBUS input files in: input')

    # setup working directories
    input_path    = fileio.scr_path + '/input'
    work_path     = fileio.scr_path + '/work'
    restart_path  = fileio.scr_path + '/restart'

    if os.path.exists(input_path):
        shutil.rmtree(input_path)
    if os.path.exists(work_path):
        shutil.rmtree(work_path)
    if os.path.exists(restart_path):
        shutil.rmtree(restart_path)
    os.makedirs(input_path)
    os.makedirs(work_path)
    os.makedirs(restart_path)

    # copy input directory to scratch and copy file contents to work directory
    for item in os.listdir('input'):
        local_file = os.path.join('input', item)
        input_file = os.path.join(input_path, item)
        work_file  = os.path.join(work_path, item)
        shutil.copy2(local_file, input_file)
        shutil.copy2(local_file, work_file)

    # now -- pull information from columbus input
    n_atoms    = natm
    n_cart     = natm * crd_dim
    n_orbs     = int(read_pipe_keyword('input/cidrtmsin',
                                       'orbitals per irrep'))
    n_mcstates = int(read_nlist_keyword('input/mcscfin',
                                        'NAVST'))
    n_cistates = int(read_nlist_keyword('input/ciudgin.drt1',
                                        'NROOT'))
    mrci_lvl   = int(read_pipe_keyword('input/cidrtmsin',
                                       'maximum excitation level'))
    max_l      = ang_mom_dalton('input/daltaoin')


    # all COLUMBUS modules will be run with the amount of meomry specified by mem_per_core
    mem_str = str(glbl.columbus['mem_per_core'])

    # generate one time input files for columbus calculations
    make_one_time_input()


def evalutate_trajectory(tid, geom, state):
    """Evaluates all requested electronic structure information for a
    single trajectory."""
    if tid < 0:
        print('evaluate_trajectory called with ' +
              'id associated with centroid, tid=' + str(tid))
    # run_trajectory returns None...
    surf_info = run_trajectory(tid, geom, state)

    return surf_info


def evalutate_centroid(tid, geom, states):
    """Evaluates  all requested electronic structure information at a
    centroid."""
    if tid >= 0:
        print('evaluate_centroid called with ' +
              'id associated with trajectory, tid=' + str(tid))
    # run_centroid returns None...
    state_i = states[0]
    state_j = states[1]
    surf_info = run_centroid(tid, geom, state_i, state_j)

    return surf_info

def evaluate_worker(args, global_vars):
    """Evaluates worker on a slave mode."""
    tid    = args[0]
    geom   = args[1]
    tstate = args[2]
    cstate = args[3]

    set_global_vars(global_vars)

    # run_trajectory and run_centroid both return None...
    if tid >= 0:
        surf_info = run_trajectory(tid, geom, tstate)
    else:
        surf_info = run_centroid(tid, geom, tstate, cstate)

    return surf_info


#----------------------------------------------------------------
#
#  "Private" functions
#
#----------------------------------------------------------------
def in_cache(tid, geom):
    """Determines if electronic structure calculation is in the cache."""
    global current_geom, n_atoms, p_dim

    if tid not in current_geom:
        return False
    difg = np.linalg.norm(geom - current_geom[tid])
    if difg <= glbl.fpzero:
        return True
    return False


def run_trajectory(tid, geom, tstate):
    """Computes MCSCF/MRCI energy and computes all couplings.

    For the columbus module, since gradients are not particularly
    time consuming, it's easier (and probably faster) to compute
    EVERYTHING at once (i.e. all energies, all gradients, all properties)
    Thus, if electronic structure information is not up2date, all methods
    call the same routine: run_single_point.
    """
    global p_dim, n_cistates, n_atoms, current_geom

    # write geometry to file
    write_col_geom(geom)

    # generate integrals
    generate_integrals(tid)

    # run mcscf
    run_col_mcscf(tid, tstate)

    # run mrci, if necessary
    run_col_mrci(tid, tstate)

    # run properties, dipoles, etc.
    run_col_multipole(tid, tstate)

    # run transition dipoles
    init_states = [0, tstate]
    for i in init_states:
        for j in range(n_cistates):
            if i != j or (j in init_states and j < i):
                run_col_tdipole(tid, i, j)

    # compute gradient on current state
    run_col_gradient(tid, tstate)

    # run coupling to other states
    run_col_coupling(tid, tstate)

    # save restart files
    make_col_restart(tid)

    # update the geometry in the cache
    current_geom[tid] = geom

def run_centroid(tid, geom, state_i, state_j):
    """Returns an energy (same state) or coupling (different states)
    of a centroid."""
    global p_dim, n_atoms, current_geom
    s1 = min(state_i, state_j)
    s2 = max(state_i, state_j)

    # write geometry to file
    write_col_geom(geom)

    # generate integrals
    generate_integrals(tid)

    # run mcscf
    run_col_mcscf(tid, state_i)

    # run mrci, if necessary. We also need transition densities if we need gradients
    if state_i != state_j:
        t_den = [[s1, s2]]
    else:
        t_den = []
    run_col_mrci(tid, state_i, density=t_den, int_trans=False, apop=False)

    if state_i != state_j:
        # run coupling to other states
        run_col_coupling(tid, state_i, state_j)

    # save restart files
    make_col_restart(tid)

    # update the geometry in the cache
    current_geom[tid] = geom

#----------------------------------------------------------------
#
# Routines for running columbus
#
#---------------------------------------------------------------
def make_one_time_input():
    """Creates a Columbus input for MRCI calculations."""
    global work_path

    sys.stdout.flush()
    # all calculations take place in work_dir
    os.chdir(work_path)

    # rotation matrix
    with open('rotmax', 'w') as rfile:
        rfile.write('  1  0  0\n  0  1  0\n  0  0  1')

    # cidrtfil files
    with open('cidrtmsls', 'w') as cidrtmsls, open('cidrtmsin', 'r') as cidrtmsin:
        subprocess.run(['cidrtms.x', '-m', mem_str], stdin=cidrtmsin,
                       stdout=cidrtmsls)
    shutil.move('cidrtfl.1', 'cidrtfl.ci')
    with open('cidrtmsls.cigrd', 'w') as cidrtmsls_grd, open('cidrtmsin.cigrd', 'r') as cidrtmsin_grd:
        subprocess.run(['cidrtms.x', '-m', mem_str], stdin=cidrtmsin_grd,
                       stdout=cidrtmsls_grd)
    shutil.move('cidrtfl.1', 'cidrtfl.cigrd')

    # check if hermitin exists, if not, copy daltcomm
    if not os.path.exists('hermitin'):
        shutil.copy('daltcomm', 'hermitin')

    # make sure ciudgin file exists
    shutil.copy('ciudgin.drt1', 'ciudgin')


def generate_integrals(tid):
    """Runs Dalton to generate AO integrals."""
    global work_path

    os.chdir(work_path)

    # run unik.gets.x script
    with open('unikls', 'w') as unikls:
        subprocess.run(['unik.gets.x'], stdout=unikls,
                       universal_newlines=True, shell=True)

    # run hernew
    subprocess.run(['hernew.x'])
    shutil.move('daltaoin.new', 'daltaoin')

    # run dalton.x
    shutil.copy('hermitin', 'daltcomm')
    with open('hermitls', 'w') as hermitls:
        subprocess.run(['dalton.x', '-m', mem_str], stdout=hermitls,
                       universal_newlines=True, shell=True)

    #append_log(tid,'integral')


def run_col_mcscf(tid, t_state):
    """Runs MCSCF program."""
    global work_path, n_mcstates, mrci_lvl

    os.chdir(work_path)

    # get an initial starting set of orbitals
    set_mcscf_restart(tid)

    # allow for multiple DRTs in the mcscf part. For example, We may
    # want to average over a' and a" in a tri-atomic case
    for i in range(1, n_drt+1):
        shutil.copy('mcdrtin.' + str(i), 'mcdrtin')
        with open('mcdrtls', 'w') as mcdrtls, open('mcdrtin', 'r') as mcdrtin:
            subprocess.run(['mcdrt.x', '-m', mem_str], stdin=mcdrtin,
                           stdout=mcdrtls)
        with open('mcuftls', 'w') as mcuftls:
            subprocess.run(['mcuft.x'], stdout=mcuftls)

        # save formula tape and log files for each DRT
        shutil.copy('mcdrtfl', 'mcdrtfl.' + str(i))
        shutil.copy('mcdftfl', 'mcdftfl.' + str(i))
        shutil.copy('mcuftls', 'mcuftls.' + str(i))
        shutil.copy('mcoftfl', 'mcoftfl.' + str(i))

    # if running cas dynamics (i.e. no mrci), make sure we compute the
    # mcscf/cas density (for gradients and couplings)
    if mrci_lvl == 0:
        with open('mcdenin', 'w', encoding='utf-8') as mcden:
            mcden.write('MCSCF')
            # diagonal densities (for gradients)
            for i in range(n_mcstates):
                mcden.write('1  {:2d}  1  {:2d}').format(i, i)
            # off-diagonal densities (for couplings)
            for i in range(n_mcstates):
                mcden.write('1  {:2d}  1  {:2d}').format(min(i, t_state),
                                                         max(i, t_state))

    # try running mcscf a couple times this can be tweaked if one
    # develops other strategies to deal with convergence problems
    converged = False
    run_max   = 3
    n_run     = 0
    while not converged and n_run < run_max:
        n_run += 1
        if n_run == 3:
            # disable orbital-state coupling if convergence an issue
            ncoupl = int(read_nlist_keyword('mcscfin', 'ncoupl'))
            niter  = int(read_nlist_keyword('mcscfin', 'niter'))
            set_nlist_keyword('mcscfin', 'ncoupl', niter+1)
        subprocess.run(['mcscf.x -m ' + mem_str], shell=True)
        # check convergence
        with open('mcscfls', 'r') as ofile:
            for line in ofile:
                if '*converged*' in line:
                    converged = True
                    break

    # if not converged, we have to die here...
    if not converged:
        raise TimeoutError('MCSCF not converged.')

    # save output
    shutil.copy('mocoef_mc', 'mocoef')

    # grab mcscfls output
    #append_log(tid,'mcscf')


def run_col_mrci(tid, t_state, density=None, int_trans=True, apop=True):
    """Runs MRCI if running at that level of theory."""
    global energies, atom_pops, input_path, work_path, n_atoms, n_cistates

    os.chdir(work_path)

    # if restart file exists, create symbolic link to it
    set_mrci_restart(tid)

    # get a fresh ciudgin file
    shutil.copy(input_path + '/ciudgin.drt1', 'ciudgin')

    # update the transition section in ciudgin
    if density:
        tran_den = density

    # otherwise, assume we need transition densities to evaluate
    # transition dipoles and derivative couplings
    else:
        tran_den = []
        init_states = [0, t_state]
        for i in init_states:
            for j in range(n_cistates):
                if i == j or (j in init_states and j < i):
                    continue
                tran_den.append([min(i,j)+1, max(i,j)+1])

    # append entries in tran_den to ciudgin file
    with open('ciudgin', 'r') as ciudgin:
        ci_file = ciudgin.readlines()
    with open('ciudgin', 'w') as ciudgin:
        for line in ci_file:
            ciudgin.write(line)
            if '&end' in line:
                break
        ciudgin.write('transition\n')
        for i in len(tran_den):
            ciudgin.write('  1 {:2d}  1 {:2d}\n'.format(tran_den[i,1],
                                                        tran_den[i,2]))

    # make sure we point to the correct formula tape file
    link_force('cidrtfl.ci', 'cidrtfl')
    link_force('cidrtfl.ci', 'cidrtfl.1')

    # perform the integral transformation
    with open('tranin', 'w') as ofile:
        ofile.write('&input\nLUMORB=0\n&end')
    subprocess.run(['tran.x', '-m', mem_str])

    # run mrci
    subprocess.run(['ciudg.x', '-m', mem_str])
    ci_ener = []
    ci_res  = []
    ci_tol  = []
    mrci_iter = False
    converged = True
    with open('ciudgsm', 'r') as ofile:
        for line in ofile:
            if 'beginning the ci' in line:
                mrci_iter = True
            if 'final mr-sdci  convergence information' in line and mrci_iter:
                for i in range(n_cistates):
                    ci_info = ofile.readline().rstrip().split()
                    ci_ener.append(float(ci_info[4]))
                    ci_res.append(float(ci_info[7]))
                    ci_tol.append(float(ci_info[8]))
                    converged = converged and ci_res[-1] <= ci_tol[-1]
                break

    # determine convergence...
    if not converged:
        raise TimeoutError('MRCI did not converge for trajectory ' + str(tid))

    # if we're good, update energy array
    energies[tid] = np.fromiter((ci_ener[i] for i in range(n_cistates)),
                                dtype=float)

    # now update atom_pops
    if apop:
        ist = -1
        atom_pops[tid] = np.zeros((n_cistates, n_atoms))
        with open('ciudgls', 'r') as ciudgls:
            for line in ciudgls:
                if '   gross atomic populations' in line:
                    ist += 1
                    pops = []
                    for i in range(np.ceil(n_atoms/6.)):
                        for j in range(max_l+3):
                            line = ciudgls.readline()
                        l_arr = line.rstrip().split()
                        pops.extend(l_arr[1:])
                        line = ciudgls.readline()
                    atom_pops[tid][ist,:] = np.array([float(x) for x in pops])

    # grab mrci output
    #append_log(tid,'mrci')

    # transform integrals using cidrtfl.cigrd
    if int_trans:
        frzn_core = int(read_nlist_keyword('cigrdin', 'assume_fc'))
        if frzn_core == 1:
            os.remove('moints')
            os.remove('cidrtfl')
            os.remove('cidrtfl.1')
            link_force('cidrtfl.cigrd', 'cidrtfl')
            link_force('cidrtfl.cigrd', 'cidrtfl.1')
            shutil.copy(input_path + '/tranin', 'tranin')
            subprocess.run(['tran.x', '-m', mem_str])


def run_col_multipole(tid,t_state):
    """Runs dipoles / second moments."""
    global p_dim, dip_moms, sec_moms, work_path, n_cistates, mrci_lvl

    os.chdir(work_path)

    nst            = n_cistates
    dip_moms[tid]  = np.zeros((n_cistates, n_cistates, p_dim))
    sec_moms[tid]  = np.zeros((n_cistates, p_dim))

    if mrci_lvl == 0:
        type_str   = 'mc'
    else:
        type_str   = 'ci'

    for istate in range(nst):
        i1 = istate + 1
        link_force('nocoef_' + str(type_str) + '.drt1.state' + str(i1),
                   'mocoef_prop')
        subprocess.run(['exptvl.x', '-m', mem_str])
        with open('propls', 'r') as prop_file:
            for line in prop_file:
                if 'Dipole moments' in line:
                    for j in range(5):
                        line = prop_file.readline()
                    l_arr = line.rstrip().split()
                    dip_moms[tid][istate,istate,:] = np.array([float(l_arr[1]),
                                                               float(l_arr[2]),
                                                               float(l_arr[3])])
                if 'Second moments' in line:
                    for j in range(5):
                        line = prop_file.readline()
                    l_arr = line.rstrip().split()
                    for j in range(5):
                        line = prop_file.readline()
                    l_arr.extend(line.rstrip().split())
                    # NOTE: we're only taking the diagonal elements
                    sec_moms[tid][istate,:] = np.array([float(l_arr[1]),
                                                        float(l_arr[4]),
                                                        float(l_arr[7])])
        os.remove('mocoef_prop')


def run_col_tdipole(tid, state_i, state_j):
    """Computes transition dipoles between ground and excited state,
    and between trajectory states and other state."""
    global p_dim, dip_moms, n_cistates, work_path, mrci_lvl

    os.chdir(work_path)

    # make sure we point to the correct formula tape file
    link_force('civfl', 'civfl.drt1')
    link_force('civout', 'civout.drt1')
    link_force('cirefv', 'cirefv.drt1')

    i1 = min(state_i, state_j) + 1
    j1 = max(state_i, state_j) + 1

    if state_i == state_j:
        return None

    if mrci_lvl == 0:
        with open('transftin', 'w') as ofile:
            ofile.write('y\n1\n' + str(j1) + '\n1\n' + str(i1))
            subprocess.run(['transft.x'], stdin='transftin',
                           stdout='transftls')

        with open('transmomin', 'w') as ofile:
            ofile.write('MCSCF\n1 ' + str(j1) + '\n1\n' + str(i1))
            subprocess.run(['transmom.x', '-m', mem_str])

        os.remove('mcoftfl')
        shutil.copy('mcoftfl.1', 'mcoftfl')

    else:
        with open('trnciin', 'w') as ofile:
            ofile.write(' &input\n lvlprt=1,\n nroot1=' + str(i1) + ',\n' +
                        ' nroot2=' + str(j1) + ',\n drt1=1,\n drt2=1,\n &end')
        subprocess.run(['transci.x', '-m', mem_str])
        shutil.move('cid1trfl', 'cid1trfl.' + str(i1) + '.' + str(j1))

    with open('trncils', 'r') as trncils:
        for line in trncils:
            if 'total (elec)' in line:
                line_arr = line.rstrip().split()
                for dim in range(p_dim):
                    dip_moms[tid][state_i,state_j,dim] = float(line_arr[dim+2])
                    dip_moms[tid][state_j,state_i,dim] = float(line_arr[dim+2])


def run_col_gradient(tid, t_state):
    """Performs integral transformation and determine gradient on
    trajectory state."""
    global p_dim, gradients, input_path, work_path, mrci_lvl, n_cistates, n_cart

    os.chdir(work_path)
    shutil.copy(input_path + '/cigrdin', 'cigrdin')
    gradients[tid] = np.zeros((n_cistates, n_cart))
    tindex = t_state + 1

    if mrci_lvl > 0:
        link_force('cid1fl.drt1.state' + str(tindex), 'cid1fl')
        link_force('cid2fl.drt1.state' + str(tindex), 'cid2fl')
        shutil.copy(input_path + '/trancidenin', 'tranin')
    else:
        link_force('mcsd1fl.' + str(tindex), 'cid1fl')
        link_force('mcsd2fl.' + str(tindex), 'cid2fl')
        set_nlist_keyword('cigrdin', 'samcflag', 1)
        shutil.copy(input_path + '/tranmcdenin', 'tranin')

    # run cigrd
    set_nlist_keyword('cigrdin', 'nadcalc', 0)
    subprocess.run(['cigrd.x', '-m', mem_str])
    os.remove('cid1fl')
    os.remove('cid2fl')
    shutil.move('effd1fl', 'modens')
    shutil.move('effd2fl', 'modens2')

    # run tran
    subprocess.run(['tran.x', '-m', mem_str])
    os.remove('modens')
    os.remove('modens2')

    # run dalton
    shutil.copy(input_path + '/abacusin', 'daltcomm')
    with open('abacusls', 'w') as abacusls:
        subprocess.run(['dalton.x', '-m', mem_str], stdout=abacusls)
    shutil.move('abacusls', 'abacusls.grad')

    # read in cartesian gradient and save to array
    with open('cartgrd', 'r') as cartgrd:
        i = 0
        for line in cartgrd:
            l_arr = line.rstrip().split()
            for j in range(p_dim):
                gradients[tid][t_state,p_dim*i+j] = float(l_arr[j].replace('D', 'e'))
            i = i + 1

    # grab cigrdls output
    #append_log(tid,'cigrd')


def run_col_coupling(tid, t_state, coup_state=None):
    """Computes couplings to states within prescribed DE window."""
    global p_dim, couplings, input_path, work_path, n_cistates, mrci_lvl, n_cart

    if coup_state is None:
        c_states = range(n_cistates)
    else:
        c_states = [coup_state]

    os.chdir(work_path)

    for c_state in c_states:
        if c_state == t_state:
            continue

        s1 = str(min(t_state, c_state) + 1).strip()
        s2 = str(max(t_state, c_state) + 1).strip()

        # copy some clean files to the work directory
        shutil.copy(input_path + '/cigrdin', 'cigrdin')
        set_nlist_keyword('cigrdin', 'nadcalc', 1)
        if mrci_lvl == 0:
            set_nlist_keyword('cigrdin', 'samcflag', 1)
            shutil.copy(input_path + '/tranmcdenin', 'tranin')
        else:
            shutil.copy(input_path + '/trancidenin', 'tranin')

        shutil.copy(input_path + '/abacusin', 'daltcomm')
        insert_dalton_key('daltcomm', 'COLBUS', '.NONUCG')

        if mrci_lvl == 0:
            link_force('mcsd1fl.trd' + s1 + 'to' + s2, 'cid1fl.tr')
            link_force('mcsd2fl.trd' + s1 + 'to' + s2, 'cid2fl.tr')
            link_force('mcad1fl.' + s1 + s2, 'cid1trfl')
        else:
            link_force('cid1fl.trd' + s1 + 'to' + s2, 'cid1fl.tr')
            link_force('cid2fl.trd' + s1 + 'to' + s2, 'cid2fl.tr')
            link_force('cid1trfl.' + s1 + '.' + s2, 'cid1trfl')

        set_nlist_keyword('cigrdin', 'drt1', 1)
        set_nlist_keyword('cigrdin', 'drt2', 1)
        set_nlist_keyword('cigrdin', 'root1', s1)
        set_nlist_keyword('cigrdin', 'root2', s2)

        subprocess.run(['cigrd.x', '-m', mem_str])

        shutil.move('effd1fl', 'modens')
        shutil.move('effd2fl', 'modens2')

        subprocess.run(['tran.x', '-m', mem_str])
        with open('abacusls', 'w') as abacusls:
            subprocess.run(['dalton.x', '-m', mem_str], stdout=abacusls)

        # read in cartesian gradient and save to array
        with open('cartgrd', 'r') as cartgrd:
            lines = cartgrd.read().splitlines()
        grad = [lines[i].split() for i in range(len(lines))]
        new_coup = np.array([item.replace('D', 'e') for row in grad
                             for item in row], dtype=float)
        print('new_coup=' + str(new_coup))

        delta_e = energies[tid][t_state] - energies[tid][c_state]
        new_coup /= delta_e

        c_phase = get_adiabatic_phase(new_coup,
                                      gradients[tid][t_state,c_state,:])
        gradients[tid][c_state,:] =  c_phase * new_coup
        shutil.move('cartgrd', 'cartgrd.nad.' + str(s1) + '.' + str(s2))

    # grab mcscfls output
    #append_log(tid,'nad')


def make_col_restart(tid):
    """Saves mocoef and ci files to restart directory."""
    global work_path

    os.chdir(work_path)

    # move orbitals
    shutil.move('mocoef', restart_path + '/mocoef.' + str(tid))

    # move all ci vector, ci info files
    shutil.move('civfl', restart_path + '/civfl.' + str(tid))
    shutil.move('civout', restart_path + '/civout.' + str(tid))
    shutil.move('cirefv', restart_path + '/cirefv.' + str(tid))

    # do some cleanup
    if os.path.isfile('cirdrtfl'):   os.remove('cidrtfl')
    if os.path.isfile('aoints'):     os.remove('aoints')
    if os.path.isfile('aoints2'):    os.remove('aoints2')
    if os.path.isfile('modens'):     os.remove('modens')
    if os.path.isfile('modens2'):    os.remove('modens2')
    if os.path.isfile('cid1fl.tr'):  os.remove('cid1fl.tr')
    if os.path.isfile('cid2fl.tr'):  os.remove('cid2fl.tr')
    if os.path.isfile('cid1trfl'):   os.remove('cid1trfl')
    if os.path.isfile('civfl.drt1'): os.remove('civfl.drt1')
    if os.path.isfile('civout.drt1'):os.remove('civout.drt1')
    if os.path.isfile('cirefv.drt1'):os.remove('cirefv.drt1')


def get_adiabatic_phase(new_coup, old_coup):
    """Determines the phase of the computed coupling that yields smallest
    change from previous coupling."""
    # if the previous coupling is vanishing, phase of new coupling is arbitrary
    if np.linalg.norm(old_coup) <= glbl.fpzero:
        return 1.

    # check the difference between the vectors assuming phases of +1/-1
    norm_pos = np.linalg.norm(new_coup - old_coup)
    norm_neg = np.ligalg.norm(-new_coup - old_coup)

    if norm_pos < norm_neg:
        return 1.
    else:
        return -1.


#----------------------------------------------------------------
#
# Methods for setting and passing global variables (necessary for
# parallel runs
#
#---------------------------------------------------------------
def get_global_vars():
    """Gets the list of global variables."""
    global input_path, work_path, restart_path
    global a_sym, a_num, a_mass, p_dim, n_atoms, n_cart
    global n_drt, n_orbs, n_mcstates, n_cistates, max_l, mrci_lvl, mem_str

    gvars = [input_path, work_path, restart_path, 
             a_sym, a_num, a_mass, p_dim, n_atoms, n_cart,
             n_drt, n_orbs, n_mcstates, n_cistates, max_l, mrci_lvl, mem_str]

    return gvars


def set_global_vars(gvars):
    """Sets the global variables."""
    global input_path, work_path, restart_path
    global a_sym, a_num, a_mass, p_dim, n_atoms, n_cart, 
    global n_drt, n_orbs, n_mcstates, n_cistates, max_l, mrci_lvl, mem_str

    input_path   = gvars[0]
    work_path    = gvars[1]
    restart_path = gvars[2]
    a_sym        = gvals[3]
    a_num        = gvals[4]
    a_mass       = gvals[5]
    p_dim        = gvars[6]
    n_atoms      = gvars[7]
    n_cart       = gvars[8]
    n_drt        = gvars[9]
    n_orbs       = gvars[10]
    n_mcstates   = gvars[11]
    n_cistates   = gvars[12]
    max_l        = gvars[13]
    mrci_lvl     = gvars[14]
    mem_str      = gvars[15]

#-----------------------------------------------------------------
#
# File parsing
#
#-----------------------------------------------------------------
def append_log(tid, listing_file):
    """Grabs key output from columbus listing files.

    Useful for diagnosing electronic structure problems.
    """
    if listing_file == 'integral':
        with open('hermitls', 'r') as hermitls:
            for line in hermitls:
                if 'Bond distances' in line:
                    while 'Nuclear repulsion energy' not in line:
                        print(line)
                        line = hermitls.readline()
                    break
    elif listing_file == 'mcscf':
        with open('mcscfls', 'r') as mcscfls:
            for line in mcscfls:
                if 'final mcscf' in line:
                    while len(line.rstrip()) != 0:
                        print(line)
                        line = mcscfls.readline()
                    break
    elif listing_file == 'mrci':
        with open('ciudgsm', 'r') as ciudgls:
            for line in ciudgls:
                if 'final mr-sdci  convergence information' in line:
                    while len(line.rstrip()) != 0:
                        print(line)
                        line = ciudgls.readline()
                    break
    elif listing_file == 'cigrd':
        with open('cigrdls', 'r') as cigrdls:
            for line in cigrdls:
                if 'RESULTS' in line:
                    while 'effective' not in line:
                        print(line)
                        line = cigrdls.readline()
                    break
    elif listing_file == 'nad':
        with open('cigrdls', 'r') as cigrdls_nad:
            for line in cigrdls_nad:
                if 'RESULTS' in line:
                    while 'effective' not in line:
                        print(line)
                        line = cigrdls_nad.readline()
                    break
    else:
        print('listing file: ' + str(listing_file) + ' not recognized.')


def set_mcscf_restart(tid):
    """Copys mocoef file to working directory.

    1. If first step and parent-less trajectory, take what's in input.
    2. If first step of spawned trajectory, take parents restart info.
    3. If first step of centroid, take one of parent's restart info.
    """
    global work_path

    os.chdir(work_path)

    # if restart file exists, create symbolic link to it
    mocoef_file = restart_path + '/mocoef.' + str(tid)
    if os.path.exists(mocoef_file):
        shutil.copy(mocoef_file, 'mocoef')
        return True
    else:
        return False


def set_mrci_restart(tid):
    """Copys/links CI restart files to working directory.

    Restart logic is the same as set_mcscf_restart.
    """
    global work_path

    os.chdir(work_path)

    # if restart file exists, create symbolic link to it
    civfl  = restart_path + '/civfl.' + str(tid)
    civout = restart_path + '/civout.' + str(tid)
    cirefv = restart_path + '/cirefv.' + str(tid)
    if (os.path.exists(civfl) and os.path.exists(civout)
            and os.path.exists(cirefv)):
        link_force(civfl, 'civfl')
        link_force(civout, 'civout')
        link_force(cirefv, 'cirefv')
        return True
    else:
        return False

def write_col_geom(geom):
    """Writes a array of atoms to a COLUMBUS style geom file."""
    global n_atoms, a_sym, a_num, a_mass, work_path

    os.chdir(work_path)

    f = open('geom', 'w', encoding='utf-8')
    for i in range(n_atoms):
        f.write(' {:2s}   {:3.1f}  {:12.8f}  {:12.8f}  {:12.8f}  {:12.8f}'
                '\n'.format(a_sym[i], a_num[i], 
                            geom[p_dim*i],geom[p_dim*i+1],geom[p_dim*i+2],
                            a_mass[i]/glbl.mass2au))
    f.close()


def read_pipe_keyword(infile, keyword):
    """Reads from a direct input file via keyword search."""
    f = open(infile, 'r', encoding='utf-8')
    for line in f:
        if keyword in line:
            f.close()
            return line.split()[0]


def read_nlist_keyword(infile, keyword):
    """Reads from a namelist style input."""
    f = open(infile, 'r', encoding='utf-8')
    for line in f:
        if keyword in line:
            f.close()
            line = line.rstrip("\r\n")
            return line.split('=', 1)[1].strip(' ,')


def set_nlist_keyword(file_name, keyword, value):
    """Writes a namelist style input."""
    outfile = str(file_name) + '.tmp'
    key_found = False
    with open(file_name, 'r') as ifile, open(outfile, 'w') as ofile:
        for line in ifile:
            if keyword in line:
                ofile.write(str(keyword) + ' = ' + str(value) + '\n')
                key_found = True
            elif '&end' in line and not key_found:
                ofile.write(str(keyword) + ' = ' + str(value) + ',\n')
                ofile.write(line)
            else:
                ofile.write(line)
    shutil.move(outfile, file_name)


def insert_dalton_key(infile, keyword, value):
    """Insert a Dalton keyword.

    This is a pretty specialized function given the idiosyncracies of
    dalton input. The keyword must already exist in the file.
    """
    with open(infile, 'r') as ifile, open('tempfile', 'w') as ofile:
        for line in ifile:
            ofile.write(line)
            if keyword in line:
                ofile.write(value + '\n')
    shutil.move('tempfile', infile)


def ang_mom_dalton(infile):
    """Finds maximum ang. mom. in basis set from dalton."""
    max_l = 0
    with open(infile, 'r') as daltaoin:
        for i in range(4):
            line = daltaoin.readline()
        l_arr = line.rstrip().split()
        n_grps = int(l_arr[1])
        for i in range(n_grps):
            line = daltaoin.readline()
            l_arr = line.rstrip().split()
            n_atm = int(l_arr[1])
            n_ang = int(l_arr[2]) - 1
            # max_l on first line
            max_l = max(max_l, n_ang)
            n_con = [int(l_arr[j]) for j in range(3, 3+n_ang+1)]
            for j in range(n_atm):
                line = daltaoin.readline()
            for j in range(len(n_con)):
                for k in range(n_con[j]):
                    line = daltaoin.readline()
                    nprim = int(line.rstrip().split()[1])
                    for l in range(nprim):
                        line = daltaoin.readline()
    return max_l


def file_len(fname):
    """Returns the number of lines in a file."""
    with open(fname) as f:
        for i, l in enumerate(f):
            pass
    return i + 1


def link_force(target, link_name):
    """Creates a symbolic link, overwriting existing link if necessary."""
    try:
        os.symlink(target, link_name)
    except FileExistsError:
        os.unlink(link_name)
        os.symlink(target, link_name)


def load_orbitals(tid):
    """Loads orbitals into a mocoef file."""
    pass


def write_orbitals(fname, orb_array):
    """Writes orbitals to mocoef file."""
    pass<|MERGE_RESOLUTION|>--- conflicted
+++ resolved
@@ -70,16 +70,8 @@
 
 
 def copy_data(orig_info):
-<<<<<<< HEAD
-
-    if orig_info is None:
-        return None
-
-    new_info = surface_data(orig_info.n_states,
-=======
     """Creates a copy of a Surface object."""
     new_info = Surface(orig_info.n_states,
->>>>>>> dc6d7814
                             orig_info.t_dim,
                             orig_info.crd_dim)
 
