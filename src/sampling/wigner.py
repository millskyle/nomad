--- conflicted
+++ resolved
@@ -67,16 +67,9 @@
         freqs   = 2.* w_vec 
         fileio.print_fms_logfile('string',['\n -- widths employed in coordinate sampling --\n'])
 
-<<<<<<< HEAD
     # write out frequencies 
     fstr = '\n'.join(['{0:.5f} au  {1:10.1f} cm^-1'.format(freqs[j],freqs[j]*glbl.constants['au2cm']) 
                                                        for j in range(n_modes)]) 
-=======
-    # write out frequencies
-    fileio.print_fms_logfile('string',[' -- frequencies from hessian.dat --\n'])
-    fstr = '\n'.join(['{0:.1f}'.format(freqs[j]*glbl.au2cm)
-                      for j in range(n_modes)])
->>>>>>> de5df966
     fileio.print_fms_logfile('string',[fstr+'\n'])
 
     # loop over the number of initial trajectories
@@ -89,13 +82,8 @@
         p_sample  = np.zeros(n_modes)
         for j in range(n_modes):
             alpha   = 0.5 * freqs[j]
-<<<<<<< HEAD
             if alpha > glbl.constants['fpzero']:
                 sigma_x = (glbl.sampling['distrib_compression'] * 
-=======
-            if alpha > glbl.fpzero:
-                sigma_x = (glbl.sampling['distrib_compression'] *
->>>>>>> de5df966
                            np.sqrt(0.25 / alpha))
                 sigma_p = (glbl.sampling['distrib_compression'] *
                            np.sqrt(alpha))
